--- conflicted
+++ resolved
@@ -1139,11 +1139,7 @@
              torch.randn(1, 2048, 18, 18).cuda(),
              ]
 
-<<<<<<< HEAD
-        # self.fpn = trt_fn(self.fpn, x)
         self.trt_load_if("fpn", trt_fn, x, int8_mode)
-=======
-        self.fpn = trt_fn(self.fpn, x)
 
     def to_tensorrt_prediction_head(self, int8_mode=False):
          """Converts Prediction Head to a TRTModule.
@@ -1156,8 +1152,6 @@
          # x = torch.ones((1, 256, 69, 69)).cuda()
          # self.proto_net = trt_fn(self.proto_net, [x])
          # self.trt_load_if("proto_net", trt_fn, [x], int8_mode)
-
->>>>>>> d42b9fc9
 
 # # Some testing code
 # if __name__ == '__main__':
