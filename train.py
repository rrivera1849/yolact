from data import *
from utils.augmentations import SSDAugmentation, BaseTransform
from utils.functions import MovingAverage, SavePath
from layers.modules import MultiBoxLoss
from yolact import Yolact
import os
import sys
import time
import math
from pathlib import Path
import torch
from torch.autograd import Variable
import torch.nn as nn
import torch.optim as optim
import torch.backends.cudnn as cudnn
import torch.nn.init as init
import torch.utils.data as data
import numpy as np
import argparse
import datetime

# Oof
import eval as eval_script

def str2bool(v):
    return v.lower() in ("yes", "true", "t", "1")


parser = argparse.ArgumentParser(
    description='Yolact Training Script')
parser.add_argument('--batch_size', default=8, type=int,
                    help='Batch size for training')
parser.add_argument('--resume', default=None, type=str,
                    help='Checkpoint state_dict file to resume training from. If this is "interrupt"'\
                         ', the model will resume training from the interrupt file.')
parser.add_argument('--start_iter', default=0, type=int,
                    help='Resume training at this iter. If this is -1, the iteration will be'\
                         'determined from the file name.')
parser.add_argument('--num_workers', default=4, type=int,
                    help='Number of workers used in dataloading')
parser.add_argument('--cuda', default=True, type=str2bool,
                    help='Use CUDA to train model')
parser.add_argument('--lr', '--learning_rate', default=None, type=float,
                    help='Initial learning rate. Leave as None to read this from the config.')
parser.add_argument('--momentum', default=None, type=float,
                    help='Momentum for SGD. Leave as None to read this from the config.')
parser.add_argument('--decay', '--weight_decay', default=None, type=float,
                    help='Weight decay for SGD. Leave as None to read this from the config.')
parser.add_argument('--gamma', default=None, type=float,
                    help='For each lr step, what to multiply the lr by. Leave as None to read this from the config.')
parser.add_argument('--save_folder', default='weights/',
                    help='Directory for saving checkpoint models')
parser.add_argument('--config', default=None,
                    help='The config object to use.')
parser.add_argument('--save_interval', default=10000, type=int,
                    help='The number of iterations between saving the model.')
parser.add_argument('--validation_size', default=5000, type=int,
                    help='The number of images to use for validation.')
parser.add_argument('--validation_epoch', default=2, type=int,
                    help='Output validation information every n iterations. If -1, do no validation.')
parser.add_argument('--no_jit', dest='no_jit', action='store_true',
                    help='Don\'t use Pytorch 1.0 tracing functionality.')
parser.add_argument('--keep_latest', dest='keep_latest', action='store_true',
                    help='Only keep the latest checkpoint instead of each one.')
parser.add_argument('--dataset', default=None, type=str,
                    help='If specified, override the dataset specified in the config with this one (example: coco2017_dataset).')

parser.set_defaults(no_jit=False, keep_latest=False)
args = parser.parse_args()

# FYXTODO
args.batch_size = 4
args.num_workers = 0

if args.config is not None:
    set_cfg(args.config)

cfg.no_jit = args.no_jit

if args.dataset is not None:
    set_dataset(args.dataset)

# Update training parameters from the config if necessary
def replace(name):
    if getattr(args, name) == None: setattr(args, name, getattr(cfg, name))
replace('lr')
replace('decay')
replace('gamma')
replace('momentum')


if torch.cuda.is_available():
    if args.cuda:
        torch.set_default_tensor_type('torch.cuda.FloatTensor')
    if not args.cuda:
        print("WARNING: It looks like you have a CUDA device, but aren't " +
              "using CUDA.\nRun with --cuda for optimal training speed.")
        torch.set_default_tensor_type('torch.FloatTensor')
else:
    torch.set_default_tensor_type('torch.FloatTensor')

class ScatterWrapper:
    """ Input is any number of lists. This will preserve them through a dataparallel scatter. """
    def __init__(self, *args):
        for arg in args:
            if not isinstance(arg, list):
                print('Warning: ScatterWrapper got input of non-list type.')
        self.args = args
        self.batch_size = len(args[0])
    
    def make_mask(self):
        out = torch.Tensor(list(range(self.batch_size))).long()
        if args.cuda: return out.cuda()
        else: return out
    
    def get_args(self, mask):
        device = mask.device
        mask = [int(x) for x in mask]
        out_args = [[] for _ in self.args]

        for out, arg in zip(out_args, self.args):
            for idx in mask:
                x = arg[idx]
                if isinstance(x, torch.Tensor):
                    x = x.to(device)
                out.append(x)
        
        return out_args

        

def train():
    if not os.path.exists(args.save_folder):
        os.mkdir(args.save_folder)

    dataset = COCODetection(image_path=cfg.dataset.train_images,
                            info_file=cfg.dataset.train_info,
                            transform=SSDAugmentation(MEANS))
    
    if args.validation_epoch > 0:
        setup_eval()
        val_dataset = COCODetection(image_path=cfg.dataset.valid_images,
                                    info_file=cfg.dataset.valid_info,
                                    transform=BaseTransform(MEANS))

    # Parallel wraps the underlying module, but when saving and loading we don't want that
    yolact_net = Yolact()
    net = yolact_net
    net.train()

    # Both of these can set args.resume to None, so do them before the check    
    if args.resume == 'interrupt':
        args.resume = SavePath.get_interrupt(args.save_folder)
    elif args.resume == 'latest':
        args.resume = SavePath.get_latest(args.save_folder, cfg.name)

    if args.resume is not None:
        print('Resuming training, loading {}...'.format(args.resume))
        yolact_net.load_weights(args.resume)

        if args.start_iter == -1:
            args.start_iter = SavePath.from_str(args.resume).iteration
    else:
        print('Initializing weights...')
        yolact_net.init_weights(backbone_path=args.save_folder + cfg.backbone.path)

    optimizer = optim.SGD(net.parameters(), lr=args.lr, momentum=args.momentum,
                          weight_decay=args.decay)
    criterion = MultiBoxLoss(num_classes=cfg.num_classes,
                             pos_threshold=cfg.positive_iou_threshold,
                             neg_threshold=cfg.negative_iou_threshold,
                             negpos_ratio=3)

    if args.cuda:
        cudnn.benchmark = True
        net       = nn.DataParallel(net).cuda()
        criterion = nn.DataParallel(criterion).cuda()

    # loss counters
    loc_loss = 0
    conf_loss = 0
    iteration = max(args.start_iter, 0)
    last_time = time.time()

    epoch_size = len(dataset) // args.batch_size
    num_epochs = math.ceil(cfg.max_iter / epoch_size)
    
    # Which learning rate adjustment step are we on? lr' = lr * gamma ^ step_index
    step_index = 0

    data_loader = data.DataLoader(dataset, args.batch_size,
                                  num_workers=args.num_workers,
                                  shuffle=True, collate_fn=detection_collate,
                                  pin_memory=True)
    
    
    save_path = lambda epoch, iteration: SavePath(cfg.name, epoch, iteration).get_path(root=args.save_folder)
    time_avg = MovingAverage()

    loss_types = ['B', 'C', 'M', 'P', 'D', 'E', 'S'] # Forms the print order
    loss_avgs  = { k: MovingAverage(100) for k in loss_types }

    print('Begin training!')
    print()
    # try-except so you can use ctrl+c to save early and stop training
    try:
        for epoch in range(num_epochs):
            # Resume from start_iter
            if (epoch+1)*epoch_size < iteration:
                continue

            for datum in data_loader:
                # Stop if we've reached an epoch if we're resuming from start_iter
                if iteration == (epoch+1)*epoch_size:
                    break

                # Stop at the configured number of iterations even if mid-epoch
                if iteration == cfg.max_iter:
                    break

                # Change a config setting if we've reached the specified iteration
                changed = False
                for change in cfg.delayed_settings:
                    if iteration >= change[0]:
                        changed = True
                        cfg.replace(change[1])

                        # Reset the loss averages because things might have changed
                        for avg in loss_avgs:
                            avg.reset()
                
                # If a config setting was changed, remove it from the list so we don't keep checking
                if changed:
                    cfg.delayed_settings = [x for x in cfg.delayed_settings if x[0] > iteration]

                # Warm up by linearly interpolating the learning rate from some smaller value
                if cfg.lr_warmup_until > 0 and iteration <= cfg.lr_warmup_until:
                    set_lr(optimizer, (args.lr - cfg.lr_warmup_init) * (iteration / cfg.lr_warmup_until) + cfg.lr_warmup_init)

                # Adjust the learning rate at the given iterations, but also if we resume from past that iteration
                while step_index < len(cfg.lr_steps) and iteration >= cfg.lr_steps[step_index]:
                    step_index += 1
                    set_lr(optimizer, args.lr * (args.gamma ** step_index))

                # Load training data
                # Note, for training on multiple gpus this will use the custom replicate and gather I wrote up there
                images, targets, masks, num_crowds = prepare_data(datum)
                
                # Forward Pass (bbox_coords, class_confs, mask_output, prior_boxes, prototypes)
                out = net(images)
                
                # Compute Loss
                optimizer.zero_grad()
                
                wrapper = ScatterWrapper(targets, masks, num_crowds)
                losses = criterion(out, wrapper, wrapper.make_mask())
                
                losses = { k: v.mean() for k,v in losses.items() } # Mean here because Dataparallel
                loss = sum([losses[k] for k in losses])
                
                # Backprop
                loss.backward() # Do this to free up vram even if loss is not finite
                if torch.isfinite(loss).item():
                    optimizer.step()
                
                # Add the loss to the moving average for bookkeeping
                for k in losses:
                    loss_avgs[k].add(losses[k].item())

                cur_time  = time.time()
                elapsed   = cur_time - last_time
                last_time = cur_time

                # Exclude graph setup from the timing information
                if iteration != args.start_iter:
                    time_avg.add(elapsed)

                if iteration % 10 == 0:
<<<<<<< HEAD
                    eta_str = datetime.timedelta(seconds=(cfg.max_iter-iteration) * time_avg.get_avg())
                    l = loss_l_avg.get_avg()
                    c = loss_c_avg.get_avg()
                    m = loss_m_avg.get_avg()
                    t = l + c + m
                    print('[%3d] %7d || B: %.3f | C: %.3f | M: %.3f | T: %.3f || ETA: %s || timer: %.3f'
                            % (epoch, iteration, l,c,m,t, eta_str, elapsed))
=======
                    eta_str = str(datetime.timedelta(seconds=(cfg.max_iter-iteration) * time_avg.get_avg())).split('.')[0]
>>>>>>> d5a7b94b
                    
                    total = sum([loss_avgs[k].get_avg() for k in losses])
                    loss_labels = sum([[k, loss_avgs[k].get_avg()] for k in loss_types if k in losses], [])
                    
                    print(('[%3d] %7d ||' + (' %s: %.3f |' * len(losses)) + ' T: %.3f || ETA: %s || timer: %.3f')
                            % tuple([epoch, iteration] + loss_labels + [total, eta_str, elapsed]), flush=True)
                
                iteration += 1

                if iteration % args.save_interval == 0 and iteration != args.start_iter:
                    if args.keep_latest:
                        latest = SavePath.get_latest(args.save_folder, cfg.name)

                    print('Saving state, iter:', iteration)
                    yolact_net.save_weights(save_path(epoch, iteration))

                    if args.keep_latest and latest is not None:
                        print('Deleting old save...')
                        os.remove(latest)
            
            # This is done per epoch
            if args.validation_epoch > 0:
                if epoch % args.validation_epoch == 0 and epoch > 0:
                    compute_validation_map(yolact_net, val_dataset)
    except KeyboardInterrupt:
        print('Stopping early. Saving network...')
        
        # Delete previous copy of the interrupted network so we don't spam the weights folder
        SavePath.remove_interrupt(args.save_folder)
        
        yolact_net.save_weights(save_path(epoch, repr(iteration) + '_interrupt'))
        exit()

    yolact_net.save_weights(save_path(epoch, iteration))


def set_lr(optimizer, new_lr):
    for param_group in optimizer.param_groups:
        param_group['lr'] = new_lr


def prepare_data(datum):
    images, (targets, masks, num_crowds) = datum
    
    if args.cuda:
        images = Variable(images.cuda(), requires_grad=False)
        targets = [Variable(ann.cuda(), requires_grad=False) for ann in targets]
        masks = [Variable(mask.cuda(), requires_grad=False) for mask in masks]
    else:
        images = Variable(images, requires_grad=False)
        targets = [Variable(ann, requires_grad=False) for ann in targets]
        masks = [Variable(mask, requires_grad=False) for mask in masks]

    return images, targets, masks, num_crowds

def compute_validation_loss(net, data_loader, criterion):
    with torch.no_grad():
        loss_b, loss_m, loss_c = (0, 0, 0)
        
        # Don't switch to eval mode because we want to get losses
        iterations = 0
        for datum in data_loader:
            images, targets, masks = prepare_data(datum)

            out = net(images)
            b, c, m = [x.item() for x in criterion(out, targets, masks)]
            
            loss_b += b
            loss_c += c
            loss_m += m

            iterations += 1
            if args.validation_size <= iterations * args.batch_size:
                break
        
        loss_b /= iterations
        loss_c /= iterations
        loss_m /= iterations
        loss_t  = loss_b + loss_c + loss_m

        return (loss_b, loss_c, loss_m, loss_t)

def compute_validation_map(yolact_net, dataset):
    with torch.no_grad():
        yolact_net.eval()
        print()
        print("Computing validation mAP (this may take a while)...")
        eval_script.evaluate(yolact_net, dataset, train_mode=True)
        yolact_net.train()

def setup_eval():
    eval_script.parse_args(['--no_bar', '--max_images='+str(args.validation_size)])

if __name__ == '__main__':
    train()<|MERGE_RESOLUTION|>--- conflicted
+++ resolved
@@ -276,18 +276,7 @@
                     time_avg.add(elapsed)
 
                 if iteration % 10 == 0:
-<<<<<<< HEAD
-                    eta_str = datetime.timedelta(seconds=(cfg.max_iter-iteration) * time_avg.get_avg())
-                    l = loss_l_avg.get_avg()
-                    c = loss_c_avg.get_avg()
-                    m = loss_m_avg.get_avg()
-                    t = l + c + m
-                    print('[%3d] %7d || B: %.3f | C: %.3f | M: %.3f | T: %.3f || ETA: %s || timer: %.3f'
-                            % (epoch, iteration, l,c,m,t, eta_str, elapsed))
-=======
                     eta_str = str(datetime.timedelta(seconds=(cfg.max_iter-iteration) * time_avg.get_avg())).split('.')[0]
->>>>>>> d5a7b94b
-                    
                     total = sum([loss_avgs[k].get_avg() for k in losses])
                     loss_labels = sum([[k, loss_avgs[k].get_avg()] for k in loss_types if k in losses], [])
                     
