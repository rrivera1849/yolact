import os
import os.path as osp
import sys
import torch
import torch.utils.data as data
import torch.nn.functional as F
import cv2
import numpy as np
from .config import cfg
from pycocotools import mask as maskUtils

def get_label_map():
    if cfg.dataset.label_map is None:
        return {x+1: x+1 for x in range(len(cfg.dataset.class_names))}
    else:
        return cfg.dataset.label_map 

class COCOAnnotationTransform(object):
    """Transforms a COCO annotation into a Tensor of bbox coords and label index
    Initilized with a dictionary lookup of classnames to indexes
    """
    def __init__(self):
        self.label_map = get_label_map()

    def __call__(self, target, width, height):
        """
        Args:
            target (dict): COCO target json annotation as a python dict
            height (int): height
            width (int): width
        Returns:
            a list containing lists of bounding boxes  [bbox coords, class idx]
        """
        scale = np.array([width, height, width, height])
        res = []
        for obj in target:
            if 'bbox' in obj:
                bbox = obj['bbox']
                label_idx = self.label_map[obj['category_id']] - 1
                final_box = list(np.array([bbox[0], bbox[1], bbox[0]+bbox[2], bbox[1]+bbox[3]])/scale)
                final_box.append(label_idx)
                res += [final_box]  # [xmin, ymin, xmax, ymax, label_idx]
            else:
                print("No bbox found for object ", obj)

        return res  # [[xmin, ymin, xmax, ymax, label_idx], ... ]


class COCODetection(data.Dataset):
    """`MS Coco Detection <http://mscoco.org/dataset/#detections-challenge2016>`_ Dataset.
    Args:
        root (string): Root directory where images are downloaded to.
        set_name (string): Name of the specific set of COCO images.
        transform (callable, optional): A function/transform that augments the
                                        raw images`
        target_transform (callable, optional): A function/transform that takes
        in the target (bbox) and transforms it.
        prep_crowds (bool): Whether or not to prepare crowds for the evaluation step.
    """

    def __init__(self, image_path, info_file, transform=None,
<<<<<<< HEAD
                 dataset_name='MS COCO', has_gt=True):
        # Do this here because we have too many things named COCO
        from pycocotools.coco import COCO
=======
                 target_transform=None,
                 dataset_name='MS COCO', has_gt=True):
        # Do this here because we have too many things named COCO
        from pycocotools.coco import COCO
        
        if target_transform is None:
            target_transform = COCOAnnotationTransform()
>>>>>>> 1763e8fc

        self.root = image_path
        self.coco = COCO(info_file)
        
        self.ids = list(self.coco.imgToAnns.keys())
        if len(self.ids) == 0 or not has_gt:
            self.ids = list(self.coco.imgs.keys())
        
        self.transform = transform
        self.target_transform = COCOAnnotationTransform()
        
        self.name = dataset_name
        self.has_gt = has_gt

    def __getitem__(self, index):
        """
        Args:
            index (int): Index
        Returns:
            tuple: Tuple (image, (target, masks, num_crowds)).
                   target is the object returned by ``coco.loadAnns``.
        """
        im, gt, masks, h, w, num_crowds = self.pull_item(index)
        return im, (gt, masks, num_crowds)

    def __len__(self):
        return len(self.ids)

    def pull_item(self, index):
        """
        Args:
            index (int): Index
        Returns:
            tuple: Tuple (image, target, masks, height, width, crowd).
                   target is the object returned by ``coco.loadAnns``.
            Note that if no crowd annotations exist, crowd will be None
        """
        img_id = self.ids[index]

        if self.has_gt:
            target = self.coco.imgToAnns[img_id]
            ann_ids = self.coco.getAnnIds(imgIds=img_id)

            # Target has {'segmentation', 'area', iscrowd', 'image_id', 'bbox', 'category_id'}
            target = self.coco.loadAnns(ann_ids)
        else:
            target = []

        # Separate out crowd annotations. These are annotations that signify a large crowd of
        # objects of said class, where there is no annotation for each individual object. Both
        # during testing and training, consider these crowds as neutral.
        crowd  = [x for x in target if     ('iscrowd' in x and x['iscrowd'])]
        target = [x for x in target if not ('iscrowd' in x and x['iscrowd'])]
        num_crowds = len(crowd)

        # This is so we ensure that all crowd annotations are at the end of the array
        target += crowd
        
        # The split here is to have compatibility with both COCO2014 and 2017 annotations.
        # In 2014, images have the pattern COCO_{train/val}2014_%012d.jpg, while in 2017 it's %012d.jpg.
        # Our script downloads the images as %012d.jpg so convert accordingly.
        file_name = self.coco.loadImgs(img_id)[0]['file_name']
        
        if file_name.startswith('COCO'):
            file_name = file_name.split('_')[-1]

        path = osp.join(self.root, file_name)
        assert osp.exists(path), 'Image path does not exist: {}'.format(path)
        
        img = cv2.imread(path)
        height, width, _ = img.shape
        
        if len(target) > 0:
            # Pool all the masks for this image into one [num_objects,height,width] matrix
            masks = [self.coco.annToMask(obj).reshape(-1) for obj in target]
            masks = np.vstack(masks)
            masks = masks.reshape(-1, height, width)

        if self.target_transform is not None and len(target) > 0:
            target = self.target_transform(target, width, height)

        if self.transform is not None:
            if len(target) > 0:
                target = np.array(target)
                img, masks, boxes, labels = self.transform(img, masks, target[:, :4],
                    {'num_crowds': num_crowds, 'labels': target[:, 4]})
            
                # I stored num_crowds in labels so I didn't have to modify the entirety of augmentations
                num_crowds = labels['num_crowds']
                labels     = labels['labels']
                
                target = np.hstack((boxes, np.expand_dims(labels, axis=1)))
            else:
                img, _, _, _ = self.transform(img, np.zeros((1, height, width), dtype=np.float), np.array([[0, 0, 1, 1]]),
                    {'num_crowds': 0, 'labels': np.array([0])})
                masks = None
                target = None

        return torch.from_numpy(img).permute(2, 0, 1), target, masks, height, width, num_crowds

    def pull_image(self, index):
        '''Returns the original image object at index in PIL form

        Note: not using self.__getitem__(), as any transformations passed in
        could mess up this functionality.

        Argument:
            index (int): index of img to show
        Return:
            cv2 img
        '''
        img_id = self.ids[index]
        path = self.coco.loadImgs(img_id)[0]['file_name']
        return cv2.imread(osp.join(self.root, path), cv2.IMREAD_COLOR)

    def pull_anno(self, index):
        '''Returns the original annotation of image at index

        Note: not using self.__getitem__(), as any transformations passed in
        could mess up this functionality.

        Argument:
            index (int): index of img to get annotation of
        Return:
            list:  [img_id, [(label, bbox coords),...]]
                eg: ('001718', [('dog', (96, 13, 438, 332))])
        '''
        img_id = self.ids[index]
        ann_ids = self.coco.getAnnIds(imgIds=img_id)
        return self.coco.loadAnns(ann_ids)

    def __repr__(self):
        fmt_str = 'Dataset ' + self.__class__.__name__ + '\n'
        fmt_str += '    Number of datapoints: {}\n'.format(self.__len__())
        fmt_str += '    Root Location: {}\n'.format(self.root)
        tmp = '    Transforms (if any): '
        fmt_str += '{0}{1}\n'.format(tmp, self.transform.__repr__().replace('\n', '\n' + ' ' * len(tmp)))
        tmp = '    Target Transforms (if any): '
        fmt_str += '{0}{1}'.format(tmp, self.target_transform.__repr__().replace('\n', '\n' + ' ' * len(tmp)))
        return fmt_str

def enforce_size(img, targets, masks, num_crowds, new_w, new_h):
    """ Ensures that the image is the given size without distorting aspect ratio. """
    with torch.no_grad():
        _, h, w = img.size()

        if h == new_h and w == new_w:
            return img, targets, masks, num_crowds
        
        # Resize the image so that it fits within new_w, new_h
        w_prime = new_w
        h_prime = h * new_w / w

        if h_prime > new_h:
            w_prime *= new_h / h_prime
            h_prime = new_h

        w_prime = int(w_prime)
        h_prime = int(h_prime)

        # Do all the resizing
        img = F.interpolate(img.unsqueeze(0), (h_prime, w_prime), mode='bilinear', align_corners=False)
        img.squeeze_(0)

        # Act like each object is a color channel
        masks = F.interpolate(masks.unsqueeze(0), (h_prime, w_prime), mode='bilinear', align_corners=False)
        masks.squeeze_(0)

        # Scale bounding boxes (this will put them in the top left corner in the case of padding)
        targets[:, [0, 2]] *= (w_prime / new_w)
        targets[:, [1, 3]] *= (h_prime / new_h)

        # Finally, pad everything to be the new_w, new_h
        pad_dims = (0, new_w - w_prime, 0, new_h - h_prime)
        img   = F.pad(  img, pad_dims, mode='constant', value=0)
        masks = F.pad(masks, pad_dims, mode='constant', value=0)

        return img, targets, masks, num_crowds
        



def detection_collate(batch):
    """Custom collate fn for dealing with batches of images that have a different
    number of associated object annotations (bounding boxes).

    Arguments:
        batch: (tuple) A tuple of tensor images and (lists of annotations, masks)

    Return:
        A tuple containing:
            1) (tensor) batch of images stacked on their 0 dim
            2) (list<tensor>, list<tensor>, list<int>) annotations for a given image are stacked
                on 0 dim. The output gt is a tuple of annotations and masks.
    """
    targets = []
    imgs = []
    masks = []
    num_crowds = []

    for sample in batch:
        imgs.append(sample[0])
        targets.append(torch.FloatTensor(sample[1][0]))
        masks.append(torch.FloatTensor(sample[1][1]))
        num_crowds.append(sample[1][2])

    return imgs, (targets, masks, num_crowds)<|MERGE_RESOLUTION|>--- conflicted
+++ resolved
@@ -59,11 +59,6 @@
     """
 
     def __init__(self, image_path, info_file, transform=None,
-<<<<<<< HEAD
-                 dataset_name='MS COCO', has_gt=True):
-        # Do this here because we have too many things named COCO
-        from pycocotools.coco import COCO
-=======
                  target_transform=None,
                  dataset_name='MS COCO', has_gt=True):
         # Do this here because we have too many things named COCO
@@ -71,7 +66,6 @@
         
         if target_transform is None:
             target_transform = COCOAnnotationTransform()
->>>>>>> 1763e8fc
 
         self.root = image_path
         self.coco = COCO(info_file)
